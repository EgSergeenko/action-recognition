# Action Recognition

<<<<<<< HEAD
### Metrics

||frame-classifier|3D-CNN|X-CLIP|
| :---: | :---: | :---: | :---: |
|F1 (macro)|NaN|NaN|0.6|
=======
### Per frame classifier

* [frame_classifier/](/frame_classifier)
* [report url](https://api.wandb.ai/links/truffaut/qlhdfwe3)
* [report pdf](/frame_classifier/report.pdf)
>>>>>>> e37aa2fa
<|MERGE_RESOLUTION|>--- conflicted
+++ resolved
@@ -1,15 +1,13 @@
 # Action Recognition
 
-<<<<<<< HEAD
-### Metrics
-
-||frame-classifier|3D-CNN|X-CLIP|
-| :---: | :---: | :---: | :---: |
-|F1 (macro)|NaN|NaN|0.6|
-=======
 ### Per frame classifier
 
 * [frame_classifier/](/frame_classifier)
 * [report url](https://api.wandb.ai/links/truffaut/qlhdfwe3)
 * [report pdf](/frame_classifier/report.pdf)
->>>>>>> e37aa2fa
+
+### Metrics
+
+||frame-classifier|3D-CNN|X-CLIP|
+| :---: | :---: | :---: | :---: |
+|F1 (macro)|NaN|NaN|0.6|